--- conflicted
+++ resolved
@@ -512,26 +512,52 @@
 
     return gaussian(x, mean1, sigma1) + gaussian(x, mean2, sigma2)
 
-<<<<<<< HEAD
+def get_ccf_convolve(signal, ccf_parameters=[-7.5, 3.0, 7.5, 3.0]):
+    """
+    Function that obtains the CCF by convolution using the signal, represented as the column 
+    of pixel from the detector, and a double gaussian kernel. This method is an improvement
+    over the ` get_ccf ` below.
+
+    Parameters
+    ----------
+
+    signal : numpy.array
+        Array contain the column signal of the detector
+
+    ccf_parameters : list 
+        List of floats related the double gaussian kernel parametes: [mu1, sig1, mu2, sig2]
+
+    Returns
+    -------
+    ccf : numpy.array
+        Array containing the cross-correlation function between y and the selected function
+
+    """
+    mu1, sig1, mu2, sig2 = ccf_parameters
+    
+    npix = len(signal)
+    
+    # gaussian kernel
+    x = np.linspace(0, npix, npix+1) # must be odd
+    g1 = Gaussian1D(amplitude=1, mean=mu1+npix/2, stddev=sig1)
+    g2 = Gaussian1D(amplitude=1, mean=mu2+npix/2, stddev=sig2)
+    kernel = g1 + g2 
+
+    # convolve kernel and signal 
+    ccf = convolve_fft(signal, kernel(x))
+    
+    return ccf
+
 def get_pm_ccf(x1, y1, x2, y2, max_shift = 5, delta = 0.1, method = 'abs'):
     """
     This function gets you the "poor man's CCF" of a pair of arrays. x1 and x2 might be time or wavelength, 
     y1 and y2 might be an observable (e.g., flux). The function returns the lags and the "CCF", which is really 
     the absolute value of the sum of the substraction between the y1's minus the shifted y2's, with both interpolated 
     to a common grid. This can also return the standard CCF if method = 'standard'.
-=======
-
-def get_ccf_convolve(signal, ccf_parameters=[-7.5, 3.0, 7.5, 3.0]):
-    """
-    Function that obtains the CCF by convolution using the signal, represented as the column 
-    of pixel from the detector, and a double gaussian kernel. This method is an improvement
-    over the ` get_ccf ` below.
->>>>>>> 2730a943
 
     Parameters
     ----------
 
-<<<<<<< HEAD
     x1 : numpy.array
         Input array containing the values at which each of the y1-values are defined.
     y1 : numpy.array
@@ -588,35 +614,7 @@
 
             residuals[i] = np.sum( f1(x2) * f2(x2 - shifts[i]) )    
     
-    return shifts, residuals  
-=======
-    signal : numpy.array
-        Array contain the column signal of the detector
-
-    ccf_parameters : list 
-        List of floats related the double gaussian kernel parametes: [mu1, sig1, mu2, sig2]
-
-    Returns
-    -------
-    ccf : numpy.array
-        Array containing the cross-correlation function between y and the selected function
-
-    """
-    mu1, sig1, mu2, sig2 = ccf_parameters
-    
-    npix = len(signal)
-    
-    # gaussian kernel
-    x = np.linspace(0, npix, npix+1) # must be odd
-    g1 = Gaussian1D(amplitude=1, mean=mu1+npix/2, stddev=sig1)
-    g2 = Gaussian1D(amplitude=1, mean=mu2+npix/2, stddev=sig2)
-    kernel = g1 + g2 
-
-    # convolve kernel and signal 
-    ccf = convolve_fft(signal, kernel(x))
-    
-    return ccf
->>>>>>> 2730a943
+    return shifts, residuals
 
 def get_ccf(x, y, function = 'gaussian', parameters = None, pixelation = False, lag_step = 0.001):
     """

--- conflicted
+++ resolved
@@ -4,15 +4,13 @@
 The format is based on [Keep a Changelog](https://keepachangelog.com/en/1.0.0/),
 and this project adheres to [Semantic Versioning](https://semver.org/spec/v2.0.0.html).
 
-<<<<<<< HEAD
 # [0.3.8] - 2022-06-07
 ### Added
 - New function in `jwst.py`, `get_cds` to get Correlated Double Sampling frames from a dataset or set of segmented datasets.
-=======
+
 # [0.3.7] - 2022-06-06
 ### Added
 - Now allow background fits with LOOM.
->>>>>>> 64f3f066
 
 # [0.3.6] - 2022-05-04
 ### Fixed
